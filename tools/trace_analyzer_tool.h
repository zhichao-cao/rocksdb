//  Copyright (c) 2011-present, Facebook, Inc.  All rights reserved.
//  This source code is licensed under both the GPLv2 (found in the
//  COPYING file in the root directory) and Apache 2.0 License
//  (found in the LICENSE.Apache file in the root directory).

#pragma once
#ifndef ROCKSDB_LITE

#include <list>
#include <map>
#include <queue>
#include <set>
#include <utility>
#include <vector>

#include "rocksdb/env.h"
#include "rocksdb/trace_reader_writer.h"
#include "rocksdb/write_batch.h"
#include "util/trace_replay.h"

namespace rocksdb {

class DBImpl;
class WriteBatch;

enum TraceOperationType : int {
  kGet = 0,
  kPut = 1,
  kDelete = 2,
  kSingleDelete = 3,
  kRangeDelete = 4,
  kMerge = 5,
  kIteratorSeek = 6,
  kIteratorSeekForPrev = 7,
  kTaTypeNum = 8
};

struct TraceUnit {
  uint64_t ts;
  uint32_t type;
  uint32_t cf_id;
  size_t value_size;
  std::string key;
};

struct TypeCorrelation {
  uint64_t count;
  uint64_t total_ts;
};

struct StatsUnit {
  uint64_t key_id;
  uint64_t access_count;
  uint64_t latest_ts;
  uint64_t succ_count;  // current only used to count Get if key found
  uint32_t cf_id;
  size_t value_size;
  std::vector<TypeCorrelation> v_correlation;
};

class AnalyzerOptions {
 public:
  std::vector<std::vector<int>> correlation_map;
  std::vector<std::pair<int, int>> correlation_list;

  AnalyzerOptions();

  ~AnalyzerOptions();

  void SparseCorrelationInput(const std::string& in_str);
};

// Note that, for the variable names  in the trace_analyzer,
// Starting with 'a_' means the variable is used for 'accessed_keys'.
// Starting with 'w_' means it is used for 'the whole key space'.
// Ending with '_f' means a file write or reader pointer.
// For example, 'a_count' means 'accessed_keys_count',
// 'w_key_f' means 'whole_key_space_file'.

struct TraceStats {
  uint32_t cf_id;
  std::string cf_name;
  uint64_t a_count;
  uint64_t a_succ_count;
  uint64_t a_key_id;
  uint64_t a_key_size_sqsum;
  uint64_t a_key_size_sum;
  uint64_t a_key_mid;
  uint64_t a_value_size_sqsum;
  uint64_t a_value_size_sum;
  uint64_t a_value_mid;
  uint32_t a_peak_qps;
  double a_ave_qps;
  std::map<std::string, StatsUnit> a_key_stats;
  std::map<uint64_t, uint64_t> a_count_stats;
  std::map<uint64_t, uint64_t> a_key_size_stats;
  std::map<uint64_t, uint64_t> a_value_size_stats;
  std::map<uint32_t, uint32_t> a_qps_stats;
  std::map<uint32_t, std::map<std::string, uint32_t>> a_qps_prefix_stats;
  std::priority_queue<std::pair<uint64_t, std::string>,
                      std::vector<std::pair<uint64_t, std::string>>,
                      std::greater<std::pair<uint64_t, std::string>>>
      top_k_queue;
  std::priority_queue<std::pair<uint64_t, std::string>,
                      std::vector<std::pair<uint64_t, std::string>>,
                      std::greater<std::pair<uint64_t, std::string>>>
      top_k_prefix_access;
  std::priority_queue<std::pair<double, std::string>,
                      std::vector<std::pair<double, std::string>>,
                      std::greater<std::pair<double, std::string>>>
      top_k_prefix_ave;
  std::priority_queue<std::pair<uint32_t, uint32_t>,
                      std::vector<std::pair<uint32_t, uint32_t>>,
                      std::greater<std::pair<uint32_t, uint32_t>>>
      top_k_qps_sec;
  std::list<TraceUnit> time_series;
  std::vector<std::pair<uint64_t, uint64_t>> correlation_output;
  std::map<uint32_t, uint64_t> uni_key_num;

  std::unique_ptr<rocksdb::WritableFile> time_series_f;
  std::unique_ptr<rocksdb::WritableFile> a_key_f;
  std::unique_ptr<rocksdb::WritableFile> a_count_dist_f;
  std::unique_ptr<rocksdb::WritableFile> a_prefix_cut_f;
  std::unique_ptr<rocksdb::WritableFile> a_value_size_f;
  std::unique_ptr<rocksdb::WritableFile> a_key_size_f;
  std::unique_ptr<rocksdb::WritableFile> a_key_num_f;
  std::unique_ptr<rocksdb::WritableFile> a_qps_f;
  std::unique_ptr<rocksdb::WritableFile> a_top_qps_prefix_f;
  std::unique_ptr<rocksdb::WritableFile> w_key_f;
  std::unique_ptr<rocksdb::WritableFile> w_prefix_cut_f;

  TraceStats();
  ~TraceStats();
  TraceStats(const TraceStats&) = delete;
  TraceStats& operator=(const TraceStats&) = delete;
  TraceStats(TraceStats&&) = default;
  TraceStats& operator=(TraceStats&&) = default;
};

struct TypeUnit {
  std::string type_name;
  bool enabled;
  uint64_t total_keys;
  uint64_t total_access;
  uint64_t total_succ_access;
  uint32_t sample_count;
  std::map<uint32_t, TraceStats> stats;
  TypeUnit() = default;
  ~TypeUnit() = default;
  TypeUnit(const TypeUnit&) = delete;
  TypeUnit& operator=(const TypeUnit&) = delete;
  TypeUnit(TypeUnit&&) = default;
  TypeUnit& operator=(TypeUnit&&) = default;
};

struct CfUnit {
  uint32_t cf_id;
  uint64_t w_count;  // total keys in this cf if we use the whole key space
  uint64_t a_count;  // the total keys in this cf that are accessed
  std::map<uint64_t, uint64_t> w_key_size_stats;  // whole key space key size
                                                  // statistic this cf
<<<<<<< HEAD
  std::map<uint64_t, uint64_t> iter_len_stats;
  std::map<uint32_t, std::pair<uint32_t, uint64_t>> ave_iter_len_sec;
  std::unique_ptr<rocksdb::WritableFile> iter_len_dist_f;
  std::unique_ptr<rocksdb::WritableFile> ave_iter_len_sec_f;
=======
  std::map<uint32_t, uint32_t> cf_qps;
>>>>>>> c84b3ed8
};

class TraceAnalyzer {
 public:
  TraceAnalyzer(std::string& trace_path, std::string& output_path,
                AnalyzerOptions _analyzer_opts);
  ~TraceAnalyzer();

  Status PrepareProcessing();

  Status StartProcessing();

  Status MakeStatistics();

  Status ReProcessing();

  Status EndProcessing();

  Status WriteTraceUnit(TraceUnit& unit);

  // The trace  processing functions for different type
  Status HandleGet(uint32_t column_family_id, const std::string& key,
                   const uint64_t& ts, const uint32_t& get_ret);
  Status HandlePut(uint32_t column_family_id, const Slice& key,
                   const Slice& value);
  Status HandleDelete(uint32_t column_family_id, const Slice& key);
  Status HandleSingleDelete(uint32_t column_family_id, const Slice& key);
  Status HandleDeleteRange(uint32_t column_family_id, const Slice& begin_key,
                           const Slice& end_key);
  Status HandleMerge(uint32_t column_family_id, const Slice& key,
                     const Slice& value);
  Status HandleIter(uint32_t column_family_id, const std::string& key,
                    const uint64_t& ts, TraceType& trace_type);
  Status HandleIterCount(uint32_t column_family_id, const uint64_t& ts,
                         const uint64_t& count);
  std::vector<TypeUnit>& GetTaVector() { return ta_; }

 private:
  rocksdb::Env* env_;
  EnvOptions env_options_;
  std::unique_ptr<TraceReader> trace_reader_;
  size_t offset_;
  char buffer_[1024];
  uint64_t c_time_;
  std::string trace_name_;
  std::string output_path_;
  AnalyzerOptions analyzer_opts_;
  uint64_t total_requests_;
  uint64_t total_access_keys_;
  uint64_t total_gets_;
  uint64_t total_writes_;
  uint64_t trace_create_time_;
  uint64_t begin_time_;
  uint64_t end_time_;
  uint64_t time_series_start_;
  uint32_t sample_max_;
  uint32_t cur_time_sec_;
  std::unique_ptr<rocksdb::WritableFile> trace_sequence_f_;  // readable trace
  std::unique_ptr<rocksdb::WritableFile> qps_f_;             // overall qps
  std::unique_ptr<rocksdb::WritableFile> cf_qps_f_;  // The qps of each CF>
  std::unique_ptr<rocksdb::SequentialFile> wkey_input_f_;
  std::vector<TypeUnit> ta_;  // The main statistic collecting data structure
  std::map<uint32_t, CfUnit> cfs_;  // All the cf_id appears in this trace;
  std::vector<uint32_t> qps_peak_;
  std::vector<double> qps_ave_;

  Status ReadTraceHeader(Trace* header);
  Status ReadTraceFooter(Trace* footer);
  Status ReadTraceRecord(Trace* trace);
  Status KeyStatsInsertion(const uint32_t& type, const uint32_t& cf_id,
                           const std::string& key, const size_t value_size,
                           const uint64_t ts);
  Status InitCFS(const uint32_t& cf_id);
  Status StatsUnitCorrelationUpdate(StatsUnit& unit, const uint32_t& type,
                                    const uint64_t& ts, const std::string& key);
  Status OpenStatsOutputFiles(const std::string& type, TraceStats& new_stats);
  Status CreateOutputFile(const std::string& type, const std::string& cf_name,
                          const std::string& ending,
                          std::unique_ptr<rocksdb::WritableFile>* f_ptr);
  void CloseOutputFiles();

  void PrintStatistics();
  Status TraceUnitWriter(std::unique_ptr<rocksdb::WritableFile>& f_ptr,
                         TraceUnit& unit);
  Status WriteTraceSequence(const uint32_t& type, const uint32_t& cf_id,
                            const std::string& key, const size_t value_size,
                            const uint64_t ts);
  Status MakeStatisticKeyStatsOrPrefix(TraceStats& stats);
  Status MakeStatisticCorrelation(TraceStats& stats, StatsUnit& unit);
  Status MakeStatisticQPS();
};

// write bach handler to be used for WriteBache iterator
// when processing the write trace
class TraceWriteHandler : public WriteBatch::Handler {
 public:
  TraceWriteHandler() { ta_ptr = nullptr; }
  explicit TraceWriteHandler(TraceAnalyzer* _ta_ptr) { ta_ptr = _ta_ptr; }
  ~TraceWriteHandler() {}

  virtual Status PutCF(uint32_t column_family_id, const Slice& key,
                       const Slice& value) override {
    return ta_ptr->HandlePut(column_family_id, key, value);
  }
  virtual Status DeleteCF(uint32_t column_family_id,
                          const Slice& key) override {
    return ta_ptr->HandleDelete(column_family_id, key);
  }
  virtual Status SingleDeleteCF(uint32_t column_family_id,
                                const Slice& key) override {
    return ta_ptr->HandleSingleDelete(column_family_id, key);
  }
  virtual Status DeleteRangeCF(uint32_t column_family_id,
                               const Slice& begin_key,
                               const Slice& end_key) override {
    return ta_ptr->HandleDeleteRange(column_family_id, begin_key, end_key);
  }
  virtual Status MergeCF(uint32_t column_family_id, const Slice& key,
                         const Slice& value) override {
    return ta_ptr->HandleMerge(column_family_id, key, value);
  }

 private:
  TraceAnalyzer* ta_ptr;
};

int trace_analyzer_tool(int argc, char** argv);

}  // namespace rocksdb

#endif  // ROCKSDB_LITE<|MERGE_RESOLUTION|>--- conflicted
+++ resolved
@@ -159,14 +159,11 @@
   uint64_t a_count;  // the total keys in this cf that are accessed
   std::map<uint64_t, uint64_t> w_key_size_stats;  // whole key space key size
                                                   // statistic this cf
-<<<<<<< HEAD
   std::map<uint64_t, uint64_t> iter_len_stats;
   std::map<uint32_t, std::pair<uint32_t, uint64_t>> ave_iter_len_sec;
   std::unique_ptr<rocksdb::WritableFile> iter_len_dist_f;
   std::unique_ptr<rocksdb::WritableFile> ave_iter_len_sec_f;
-=======
   std::map<uint32_t, uint32_t> cf_qps;
->>>>>>> c84b3ed8
 };
 
 class TraceAnalyzer {
